--- conflicted
+++ resolved
@@ -77,8 +77,7 @@
         )
 
     def _mark_points_without_data_written(self):
-<<<<<<< HEAD
-        self._condition_to_make_transparent = "derived_efs_written"
+        self._condition_to_make_transparent = "has_derived_efs"
         super()._mark_points_without_data_written()
 
 
@@ -126,8 +125,4 @@
             del r_inv["slow-"]
             del r_inv["slow+"]
 
-        return r_inv, labels
-=======
-        self._condition_to_make_transparent = "has_derived_efs"
-        super()._mark_points_without_data_written()
->>>>>>> ff5a0171
+        return r_inv, labels