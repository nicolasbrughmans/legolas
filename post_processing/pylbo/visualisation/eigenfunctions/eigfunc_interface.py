--- conflicted
+++ resolved
@@ -6,14 +6,9 @@
 import matplotlib.pyplot as plt
 import numpy as np
 from matplotlib.collections import PathCollection
-<<<<<<< HEAD
-from pylbo.data_containers import LegolasDataSet, LegolasDataSeries
+from pylbo.data_containers import LegolasDataSeries, LegolasDataSet
+from pylbo.utilities.logger import pylboLogger
 from pylbo.utilities.toolbox import add_pickradius_to_item, count_zeroes, calculate_wcom
-=======
-from pylbo.data_containers import LegolasDataSeries, LegolasDataSet
->>>>>>> ff5a0171
-from pylbo.utilities.logger import pylboLogger
-from pylbo.utilities.toolbox import add_pickradius_to_item
 
 
 def get_artist_data(artist: plt.Artist) -> tuple[np.ndarray, np.ndarray]:
@@ -150,44 +145,6 @@
             idxs = np.array([int(idx) for idx in points.keys()])
             print(f"{ds.datfile.stem} | {ds.eigenvalues[idxs]}")
 
-<<<<<<< HEAD
-    def _print_wcom(self):
-        """
-        Prints all selected eigenvalues and their complementary energy to the console.
-        """
-        if not self._selected_idxs:
-            return
-        print("Currently selected eigenvalues:")
-        for ds, points in self._selected_idxs.items():
-            idxs = np.array([int(idx) for idx in points.keys()])
-            wcom = np.zeros(len(idxs))
-            for i,idx in enumerate(idxs):
-                wcom_temp = calculate_wcom(ds,idx)
-                wcom[i] = np.imag(wcom_temp)
-            print(f"{ds.datfile.stem} | {ds.eigenvalues[idxs]} | {wcom}")
-
-    def _print_nzeroes(self):
-        """
-        Counts and prints the number of zeroes of the eigenfunctions for all selected 
-        eigenvalues on the plot, together with eigvals.
-        """
-        if not self._selected_idxs:
-            return
-        print("Currently selected eigenvalues and number of zeroes of their eigenfunctions:")
-        ef_name = self._function_names[self._selected_name_idx]
-        for ds, points in self._selected_idxs.items():
-            idxs = np.array([int(idx) for idx in points.keys()])
-
-            ef_container = ds.get_eigenfunctions(ev_idxs=idxs)
-            eigfuncs = np.zeros((len(idxs),len(ds.ef_grid)), dtype='complex')
-            current_index = 0
-            for ev_idx, efs in zip(idxs, ef_container):
-                eigfuncs[current_index] = efs.get(ef_name)
-                current_index += 1
-
-            nzeroes = count_zeroes(eigfuncs)
-            print(f"{ds.datfile.stem} | {dict(zip(ds.eigenvalues[idxs], nzeroes))}")
-=======
     def _save_eigenvalue_selection(self):
         """
         Saves all selected eigenvalues and their eigenfunctions as a list of
@@ -228,7 +185,43 @@
                 f"{len(self._selected_idxs[ds])} indices saved to " + filename + ".npy"
             )
             count += 1
->>>>>>> ff5a0171
+
+    def _print_wcom(self):
+        """
+        Prints all selected eigenvalues and their complementary energy to the console.
+        """
+        if not self._selected_idxs:
+            return
+        print("Currently selected eigenvalues:")
+        for ds, points in self._selected_idxs.items():
+            idxs = np.array([int(idx) for idx in points.keys()])
+            wcom = np.zeros(len(idxs))
+            for i,idx in enumerate(idxs):
+                wcom_temp = calculate_wcom(ds,idx)
+                wcom[i] = np.imag(wcom_temp)
+            print(f"{ds.datfile.stem} | {ds.eigenvalues[idxs]} | {wcom}")
+
+    def _print_nzeroes(self):
+        """
+        Counts and prints the number of zeroes of the eigenfunctions for all selected 
+        eigenvalues on the plot, together with eigvals.
+        """
+        if not self._selected_idxs:
+            return
+        print("Currently selected eigenvalues and number of zeroes of their eigenfunctions:")
+        ef_name = self._function_names[self._selected_name_idx]
+        for ds, points in self._selected_idxs.items():
+            idxs = np.array([int(idx) for idx in points.keys()])
+
+            ef_container = ds.get_eigenfunctions(ev_idxs=idxs)
+            eigfuncs = np.zeros((len(idxs),len(ds.ef_grid)), dtype='complex')
+            current_index = 0
+            for ev_idx, efs in zip(idxs, ef_container):
+                eigfuncs[current_index] = efs.get(ef_name)
+                current_index += 1
+
+            nzeroes = count_zeroes(eigfuncs)
+            print(f"{ds.datfile.stem} | {dict(zip(ds.eigenvalues[idxs], nzeroes))}")
 
     def _get_label(self, ds, ev_idx, w):
         """
@@ -318,19 +311,15 @@
             self._retransform_functions()
         elif event.key == "w":
             self._print_selected_eigenvalues()
-<<<<<<< HEAD
+        elif event.key == "a":
+            self._save_eigenvalue_selection()
+        elif event.key == "j":
+            self._save_selection_indices()
         elif event.key == "n":
             self._print_nzeroes()
         elif event.key == "ctrl+c":
             self._print_wcom()
         if event.key in ("enter", "up", "down", "i", "t", "n"):
-=======
-        elif event.key == "a":
-            self._save_eigenvalue_selection()
-        elif event.key == "j":
-            self._save_selection_indices()
-        if event.key in ("enter", "up", "down", "i", "t"):
->>>>>>> ff5a0171
             self.update_plot()
         event.canvas.draw()
 
