from __future__ import annotations

from abc import ABC, abstractmethod
from pathlib import Path
from typing import Callable, Union

import numpy as np
from pylbo._version import VersionHandler
from pylbo.exceptions import (
    EigenfunctionsNotPresent,
    EigenvectorsNotPresent,
    MatricesNotPresent,
    ResidualsNotPresent,
)
from pylbo.utilities.datfiles.file_reader import LegolasFileReader
from pylbo.utilities.logger import pylboLogger
from pylbo.utilities.toolbox import get_values, transform_to_numpy
from pylbo.visualisation.continua import calculate_continua


def ensure_dataset(data: any) -> None:
    """Ensures that the given data is a :class:`LegolasDataSet`."""
    if not isinstance(data, LegolasDataSet):
        raise TypeError(f"expected a LegolasDataSet, got {type(data)}")


def ensure_dataseries(data: any) -> None:
    """Ensures that the given data is a :class:`LegolasDataSeries`."""
    if not isinstance(data, LegolasDataSeries):
        raise TypeError(f"expected a LegolasDataSeries, got {type(data)}")


class LegolasDataContainer(ABC):
    """
    Baseclass for a Legolas data container.
    """

    @abstractmethod
    def continua(self):
        pass

    @abstractmethod
    def parameters(self):
        pass

    @abstractmethod
    def has_efs(self):
        pass

    @abstractmethod
    def ef_grid(self):
        pass

    @abstractmethod
    def ef_names(self):
        pass

    @abstractmethod
    def has_derived_efs(self):
        pass

    @abstractmethod
    def derived_ef_names(self):
        pass

    @abstractmethod
    def has_ef_subset(self):
        pass

    @abstractmethod
    def has_matrices(self):
        pass

    @abstractmethod
    def has_eigenvectors(self):
        pass

    @abstractmethod
    def has_residuals(self):
        pass

    @abstractmethod
    def get_sound_speed(self, which_values=None):
        pass

    @abstractmethod
    def get_alfven_speed(self, which_values=None):
        pass

    @abstractmethod
    def get_tube_speed(self, which_values=None):
        pass

    @abstractmethod
    def get_reynolds_nb(self, which_values=None):
        pass

    @abstractmethod
    def get_magnetic_reynolds_nb(self, which_values=None):
        pass

    @abstractmethod
    def get_k0_squared(self):
        pass


class LegolasDataSet(LegolasDataContainer):
    """
    Main container for a single Legolas dataset.

    Parameters
    ----------
    datfile : str, ~os.PathLike
        Path to the datfile.

    Attributes
    ----------
    header : dict
        The datfile header.
    grid : numpy.ndarray
        The base grid.
    grid_gauss : numpy.ndarray
        The Gaussian grid.
    equilibria : dict
        Dictionary containing the equilibrium arrays.
    eigenvalues : numpy.ndarray
        Array containing the complex eigenvalues.
    geometry : str
        The geometry.
    scale_factor : numpy.ndarray
        Array with the scale factor. One for Cartesian geometries, r for cylindrical.
    x_start : float
        Start of the grid.
    x_end : float
        End of the grid
    gridpoints : int
        The number of base gridpoints.
    gauss_gridpoints : int
        The number of Gaussian gridpoints.
    matrix_gridpoints : int
        The dimension of the matrix.
    ef_gridpoints : int
        The number of eigenfunction gridpoints.
    gamma : float
        The ratio of specific heats.
    eq_type : str
        The type of equilibrium selected.
    cgs : bool
        If `True`, all units are in cgs.
    units : dict
        Dictionary containing the unit normalisations.
    eq_names : numpy.ndarray
        Array containing the names of the equilibrium arrays.
    """

    def __init__(self, datfile):
        self.datfile = Path(datfile)
        self.filereader = LegolasFileReader(self.datfile)
        self.header = self.filereader.get_header()

        self.grid = self.filereader.read_grid(self.header)
        self.grid_gauss = self.filereader.read_gaussian_grid(self.header)
        self.equilibria = self.filereader.read_equilibrium_arrays(self.header)
        self.eigenvalues = self.filereader.read_eigenvalues(self.header)

        self.geometry = self.header["geometry"]
        if self.geometry == "Cartesian":
            self.scale_factor = np.ones_like(self.grid_gauss)
            self.d_scale_factor = np.zeros_like(self.grid_gauss)
            pylboLogger.debug("dataset: scale factor set to unity.")
        else:
            self.scale_factor = self.grid_gauss
            self.d_scale_factor = np.ones_like(self.grid_gauss)
            pylboLogger.debug("dataset: scale factor set to radial coordinate.")

        self.x_start = self.header["x_start"]
        self.x_end = self.header["x_end"]
        self.gridpoints = self.header["gridpoints"]
        self.gauss_gridpoints = self.header["gauss_gridpoints"]
        self.ef_gridpoints = self.header["ef_gridpoints"]
        self.gamma = self.header["gamma"]
        self.eq_type = self.header["eq_type"]
        self._parameters = self.header["parameters"]
        self.units = self.header["units"]
        self.cgs = self.units["cgs"]
        self.eq_names = self.header["equilibrium_names"]

        self._continua = calculate_continua(self)

    def __iter__(self):
        yield self

    @property
    def legolas_version(self) -> VersionHandler:
        return self.filereader.legolas_version

    @property
    def k2_str(self) -> str:
        """Returns the :math:`k_2` string."""
        return "$k_y$" if self.geometry.lower() == "cartesian" else "$m$"

    @property
    def k3_str(self) -> str:
        """Returns the :math:`k_3` string."""
        return "$k_z$" if self.geometry.lower() == "cartesian" else "$k$"

    @property
    def u1_str(self) -> str:
        """Returns the :math:`u_1` string."""
        return "x" if self.geometry.lower() == "cartesian" else "r"

    @property
    def u2_str(self) -> str:
        """Returns the :math:`u_2` string."""
        return "y" if self.geometry.lower() == "cartesian" else r"$\theta$"

    @property
    def u3_str(self) -> str:
        """Returns the :math:`u_3` string."""
        return "z"

    @property
    def continua(self) -> dict:
        """Returns the continua in a dict with the continua names as keys."""
        return self._continua

    @property
    def parameters(self) -> dict:
        """Returns the parameters in a dict with the parameter names as keys"""
        return self._parameters

    @property
    def has_efs(self) -> bool:
        """Returns `True` if eigenfunctions are present."""
        return self.header["has_efs"]

    @property
    def ef_grid(self) -> np.ndarray:
        """Returns the eigenfunction grid, None if eigenfunctions are not present."""
        if not self.has_efs:
            return None
        if getattr(self, "_ef_grid", None) is None:
            self._ef_grid = self.filereader.read_ef_grid(self.header)
        return self._ef_grid

    @property
    def ef_names(self) -> np.ndarray:
        """Retrieves the eigenfunction names, None if eigenfunctions are not present."""
        return self.header.get("ef_names", None)

    @property
    def has_derived_efs(self) -> bool:
        """Returns `True` if derived eigenfunctions are present."""
        return self.header["has_derived_efs"]

    @property
    def derived_ef_names(self) -> np.ndarray:
        """Retrieves the derived eigenfunction names, None if not present."""
        return self.header.get("derived_ef_names", None)

    @property
    def has_ef_subset(self) -> bool:
        """Returns `True` if the dataset contains a subset of the eigenfunctions."""
        return self.header["ef_subset_used"]

    @property
    def has_matrices(self) -> bool:
        """Checks if matrices are present."""
        return self.header["has_matrices"]

    @property
    def has_eigenvectors(self) -> bool:
        """Checks if eigenvectors are present."""
        return self.header["has_eigenvectors"]

    @property
    def has_residuals(self) -> bool:
        """Checks if residuals are present."""
        return self.header["has_residuals"]

    def get_sound_speed(self, which_values=None) -> Union[float, np.ndarray]:
        """
        Calculates the sound speed based on the equilibrium arrays,
        given by :math:`c_s = \\sqrt{\\frac{\\gamma p_0}{\\rho_0}}`.

        Parameters
        ----------
        which_values : str
            Callback to :meth:`get_values`, either "average"/"minimum"/"maximum".

        Returns
        -------
        float or numpy.ndarray
            Array with the sound speed at every grid point, or a float corresponding
            to the value of `which_values` if provided.
        """
        pressure = self.equilibria["T0"] * self.equilibria["rho0"]
        cs = np.sqrt(self.gamma * pressure / self.equilibria["rho0"])
        return get_values(cs, which_values)

    def get_alfven_speed(self, which_values=None) -> Union[float, np.ndarray]:
        """
        Calculates the Alfvén speed based on the equilibrium arrays,
        given by :math:`c_A = \\sqrt{\\frac{B_0^2}{\\rho_0}}`.

        Parameters
        ----------
        which_values : str
            Callback to :meth:`get_values`, either "average"/"minimum"/"maximum".

        Returns
        -------
        float or numpy.ndarray
            Array with the Alfvén speed at every grid point,
            or a float corresponding to the value of `which_values` if provided.
        """
        cA = self.equilibria["B0"] / np.sqrt(self.equilibria["rho0"])
        return get_values(cA, which_values)

    def get_tube_speed(self, which_values=None) -> Union[float, np.ndarray]:
        """
        Calculates the tube speed for a cylinder, given by
        :math:`c_t = \\frac{c_s c_A}{\\sqrt{c_s^2 + c_A^2}}`.

        Parameters
        ----------
        which_values : str
            Callback to :meth:`get_values`, either "average"/"minimum"/"maximum".

        Returns
        -------
        float or numpy.ndarray
            Array with the tube speed at every grid point,
            or a float corresponding to the value of `which_values` if provided.
            Returns `None` if the geometry is not cylindrical.
        """
        if not self.geometry == "cylindrical":
            pylboLogger.warning(
                "geometry is not cylindrical, unable to calculate tube speed"
            )
            return None
        else:
            cA = self.get_alfven_speed()
            cs = self.get_sound_speed()
            ct = cs * cA / np.sqrt(cs**2 + cA**2)
            return get_values(ct, which_values)

    def get_reynolds_nb(self, which_values=None) -> Union[float, np.ndarray]:
        """
        Calculates the Reynolds number, defined as
        :math:`R_e = \\frac{ac_s}{\\eta}` where the slabsize is given by
        :math:`a = x_{end} - x_{start}`.

        Parameters
        ----------
        which_values : str
            Callback to :meth:`get_values`, either "average"/"minimum"/"maximum".

        Returns
        -------
        float or numpy.ndarray
            Array with the Reynolds number at every grid point,
            or a float corresponding to the value of `which_values` if provided.
            Returns `None` if the resistivity is zero somewhere on the domain.
        """
        cs = self.get_sound_speed()
        a = self.x_end - self.x_start
        eta = self.equilibria["eta"]
        if (eta == 0).any():
            pylboLogger.warning(
                "resistivity is zero somewhere on the domain, unable to "
                "calculate the Reynolds number"
            )
            return None
        else:
            Re = a * cs / eta
            return get_values(Re, which_values)

    def get_magnetic_reynolds_nb(self, which_values=None) -> Union[float, np.ndarray]:
        """
        Calculates the magnetic Reynolds number, defined as
        :math:`R_m = \\frac{ac_A}{\\eta}` where the slabsize is given by
        :math:`a = x_{end} - x_{start}`.

        Parameters
        ----------
        which_values : str
            Callback to :meth:`get_values`, either "average"/"minimum"/"maximum".

        Returns
        -------
        float or numpy.ndarray
            Array with the magnetic Reynolds number at every grid point,
            or a float corresponding to the value of `which_values` if provided.
            Returns `None` if the resistivity is zero somewhere on the domain.
        """
        cA = self.get_alfven_speed()
        a = self.x_end - self.x_start
        eta = self.equilibria["eta"]
        if (eta == 0).any():
            pylboLogger.warning(
                "resistivity is zero somewhere on the domain, unable to "
                "calculate the magnetic Reynolds number"
            )
            return None
        else:
            Rm = a * cA / eta
            return get_values(Rm, which_values)

    def get_k0_squared(self) -> float:
        """
        Calculates the squared wave number, defined as
        :math:`k_0^2 = k_2^2 + k_3^2`.
        """
        return self.parameters.get("k2") ** 2 + self.parameters.get("k3") ** 2

    def get_matrix_B(self) -> tuple[np.ndarray, np.ndarray, np.ndarray]:
        """
        Retrieves the matrix B from the datfile.

        Returns
        -------
        Tuple(rows: numpy.ndarray, cols: numpy.ndarray, vals: numpy.ndarray)
            Tuple containing the rows, columns and values of the non-zero B-matrix
            elements. Rows and columns are integers, values are real.

        Raises
        ------
        MatricesNotPresent
            If the matrices were not saved to the datfile.
        """
        if not self.has_matrices:
            raise MatricesNotPresent(self.datfile)
        return self.filereader.read_matrix_B(self.header)

    def get_matrix_A(self) -> tuple[np.ndarray, np.ndarray, np.ndarray]:
        """
        Retrieves the matrix A from the datfile.

        Returns
        -------
        Tuple(rows: numpy.ndarray, cols: numpy.ndarray, vals: numpy.ndarray)
            Tuple containing the rows, columns and values of the non-zero A-matrix
            elements. Rows and columns are integers, values are complex.

        Raises
        ------
        MatricesNotPresent
            If the matrices were not saved to the datfile.
        """
        if not self.has_matrices:
            raise MatricesNotPresent(self.datfile)
        return self.filereader.read_matrix_A(self.header)

    def get_eigenvectors(self) -> np.ndarray:
        """
        Retrieves the eigenvectors from the datfile.

        Returns
        -------
        numpy.ndarray
            Array containing the eigenvectors. One eigenvector
            in each column.

        Raises
        ------
        EigenvectorsNotPresent
            If the eigenvectors were not saved to the datfile.
        """
        if not self.has_eigenvectors:
            raise EigenvectorsNotPresent(self.datfile)
        return self.filereader.read_eigenvectors(self.header)

    def get_residuals(self) -> np.ndarray:
        """
        Retrieves the residuals from the datfile.

        Returns
        -------
        numpy.ndarray
            Array containing the residuals.

        Raises
        ------
        ResidualsNotPresent
            If the residuals were not saved to the datfile.
        """
        if not self.has_residuals:
            raise ResidualsNotPresent(self.datfile)
        return self.filereader.read_residuals(self.header)

<<<<<<< HEAD
    def get_eigenfunctions(self, ev_guesses=None, ev_idxs=None, mute=False):
=======
    def _get_eigenfunction_like(
        self, ev_guesses: np.ndarray, ev_idxs: np.ndarray, getter_func: Callable
    ) -> np.ndarray:
        """
        Returns the eigenfunctions based on the supplied getter function.

        Parameters
        ----------
        ev_guesses : complex, numpy.ndarray
            Eigenvalue guesses.
        ev_idxs : int, numpy.ndarray
            Indices of the eigenvalues to retrieve.
        getter_func : function
            Function to retrieve the eigenfunctions.

        Returns
        -------
        numpy.ndarray
            Array containing the eigenfunctions, items are dictionaries.
        """
        if ev_guesses is not None and ev_idxs is not None:
            raise ValueError(
                "get_eigenfunctions: either provide guesses or indices but not both"
            )
        if ev_guesses is not None:
            idxs, _ = self.get_nearest_eigenvalues(ev_guesses)
        else:
            idxs = transform_to_numpy(ev_idxs)
        eigenfunctions = np.array([{}] * len(idxs), dtype=dict)
        for i, ef_idx in enumerate(idxs):
            efs = getter_func(self.header, ef_idx)
            if efs is not None:
                efs["eigenvalue"] = self.eigenvalues[ef_idx]
            eigenfunctions[i] = efs
        return eigenfunctions

    def get_eigenfunctions(self, ev_guesses=None, ev_idxs=None) -> np.ndarray:
>>>>>>> ff5a0171
        """
        Returns the eigenfunctions based on given eigenvalue guesses or their
        indices. An array will be returned where every item is a dictionary, containing
        both the eigenvalue and its eigenfunctions. Either eigenvalue guesses or
        indices can be supplied, but not both.

        Parameters
        ----------
        ev_guesses : complex, numpy.ndarray
            Eigenvalue guesses.
        ev_idxs : int, numpy.ndarray
            Indices corresponding to the eigenvalues that need to be retrieved.

        Returns
        -------
        numpy.ndarray
            Array containing the eigenfunctions and eigenvalues corresponding to the
            supplied indices. Every index in this array contains a dictionary with the
            eigenfunctions and corresponding eigenvalue.
            The keys of each dictionary are the eigenfunction names.
        """
        if not self.has_efs:
            raise EigenfunctionsNotPresent("eigenfunctions not written to datfile")
<<<<<<< HEAD
        if ev_guesses is not None and ev_idxs is not None:
            raise ValueError(
                "get_eigenfunctions: either provide guesses or indices but not both"
            )
        if ev_guesses is not None:
            idxs, _ = self.get_nearest_eigenvalues(ev_guesses)
        else:
            idxs = transform_to_numpy(ev_idxs)
            for idx in idxs:
                if not isinstance(idx, (int, np.int64)):
                    raise ValueError("get_eigenfunctions: ev_idxs should be integers")
        eigenfuncs = np.array([{}] * len(idxs), dtype=dict)
        with open(self.datfile, "rb") as istream:
            for dict_idx, ef_idx in enumerate(idxs):
                efs = read_eigenfunction(istream, self.header, ef_idx, mute=mute)
                if efs is not None:
                    efs.update({"eigenvalue": self.eigenvalues[ef_idx]})
                eigenfuncs[dict_idx] = efs
        return eigenfuncs

    def get_derived_eigenfunctions(self, ev_guesses=None, ev_idxs=None, mute=False):
=======
        return self._get_eigenfunction_like(
            ev_guesses, ev_idxs, getter_func=self.filereader.read_eigenfunction
        )

    def get_derived_eigenfunctions(self, ev_guesses=None, ev_idxs=None) -> np.ndarray:
>>>>>>> ff5a0171
        """
        Returns the derived eigenfunctions based on given eigenvalue guesses or their
        indices. An array will be returned where every item is a dictionary, containing
        both the eigenvalue and its quantities. Either eigenvalue guesses or
        indices can be supplied, but not both.

        Parameters
        ----------
        ev_guesses : complex, numpy.ndarray
            Eigenvalue guesses.
        ev_idxs : int, numpy.ndarray
            Indices corresponding to the eigenvalues that need to be retrieved.

        Returns
        -------
        numpy.ndarray
            Array containing the derived eigenfunctions and eigenvalues
            corresponding to the supplied indices. Every index in this array
            contains a dictionary with the derived eigenfunctions and
            corresponding eigenvalue. The keys of each dictionary are the
            corresponding eigenfunction names.
        """
        if not self.has_derived_efs:
            raise EigenfunctionsNotPresent(
                "derived eigenfunctions not written to datfile"
            )
<<<<<<< HEAD
        if ev_guesses is not None and ev_idxs is not None:
            raise ValueError("either provide guesses or indices but not both")
        if ev_guesses is not None:
            idxs, _ = self.get_nearest_eigenvalues(ev_guesses)
        else:
            idxs = transform_to_numpy(ev_idxs)
            for idx in idxs:
                if not isinstance(idx, (int, np.int64)):
                    raise ValueError("ev_idxs should be integers")
        derived_efs = np.array([{}] * len(idxs), dtype=dict)
        with open(self.datfile, "rb") as istream:
            for dict_idx, ef_idx in enumerate(idxs):
                defs = read_derived_eigenfunction(istream, self.header, ef_idx, mute=mute)
                if defs is not None:
                    defs.update({"eigenvalue": self.eigenvalues[ef_idx]})
                derived_efs[dict_idx] = defs
        return derived_efs

    def get_nearest_eigenvalues(self, ev_guesses, min_distance=0.0):
=======
        return self._get_eigenfunction_like(
            ev_guesses,
            ev_idxs,
            getter_func=self.filereader.read_derived_eigenfunction,
        )

    def get_nearest_eigenvalues(self, ev_guesses) -> tuple(np.ndarray, np.ndarray):
>>>>>>> ff5a0171
        """
        Calculates the eigenvalues nearest to a given guess. This calculates
        the nearest eigenvalue based on the distance between two points.

        Parameters
        ----------
        ev_guesses : float, complex, list of float, list of complex
            The guesses for the eigenvalues. These can be a single float/complex value,
            or a list/Numpy array of floats/complex values.
        min_distance : float
            Minimum distance from the guess the eigenvalue should have.

        Returns
        -------
        Tuple(numpy.ndarray, numpy.ndarray)
            The indices of the nearest eigenvalues in the :attr:`eigenvalues` array.
            The nearest eigenvalues to the provided guesses, corresponding with the
            indices `idxs`.
        """
        ev_guesses = transform_to_numpy(ev_guesses)
        idxs = np.empty(shape=len(ev_guesses), dtype=int)
        eigenvals = np.empty(shape=len(ev_guesses), dtype=complex)
        for i, ev_guess in enumerate(ev_guesses):
            # distance from guess to all eigenvalues
            distances = (self.eigenvalues.real - ev_guess.real) ** 2 + (
                self.eigenvalues.imag - ev_guess.imag
            ) ** 2
            # we don't want eigenvalues closer than min_distance
            with np.errstate(invalid='ignore'):
                mask = (distances < min_distance**2)
            distances[mask] = np.nan
            # closest distance (squared)
            idx = np.nanargmin(distances)
            idxs[i] = idx
            eigenvals[i] = self.eigenvalues[idx]
        # import matplotlib.pyplot as plt
        # from matplotlib.colors import LogNorm
        # plt.figure()
        # plt.scatter(self.eigenvalues.real, self.eigenvalues.imag, c=distances, norm=LogNorm())
        # plt.show()
        return idxs, eigenvals

    def get_omega_max(self, real=True, strip=False, range_omega=(0.0,1e24)):
        """
        Calculates the maximum of the real or imaginary part of a spectrum.

        Parameters
        ----------
        real : bool
            Returns the largest real part if True (default option), if False, returns the largest imaginary part.
        strip : bool
            Look for maximum in a horizontal half-plane if True. Default False. 
        range_omega : tuple of floats
            The horizontal range of the strip if strip=True.
        
        Returns
        -------
        omega_max : complex
            The eigenvalue that has the largest real or imaginary part in the chosen strip. Default: in the whole complex plane.
        """

        eigvals = np.copy(self.eigenvalues)

        if strip:
            omega_min, omega_max = range_omega
            # all eigvals outside of strip locally get replaced by NaN
            mask = ((np.real(self.eigenvalues) - omega_min)*(np.real(self.eigenvalues) - omega_max) > 0)
            eigvals[mask] = np.nan

        if real:
            idx = np.nanargmax(np.real(eigvals))
        else:
            idx = np.nanargmax(np.imag(eigvals))

        return self.eigenvalues[idx]


class LegolasDataSeries(LegolasDataContainer):
    def __init__(self, datfiles):
        self.datasets = [LegolasDataSet(datfile) for datfile in datfiles]
        self.geometry = set([ds.geometry for ds in self.datasets])
        if len(self.geometry) == 1:
            self.geometry = self.geometry.pop()

    def __iter__(self):
        for ds in self.datasets:
            yield ds

    def __getitem__(self, idx):
        if isinstance(idx, slice):
            return LegolasDataSeries(
                [ds.datfile for ds in self.datasets[idx.start : idx.stop : idx.step]]
            )
        else:
            return self.datasets[idx]

    def __len__(self):
        return len(self.datasets)

    @property
    def continua(self) -> dict:
        """
        Returns the continua. Each key corresponds to a multiple Numpy arrays,
        one for each dataset.
        """
        keys = self[0].continua.keys()
        _continua = {key: [] for key in keys}
        for ds in self:
            for key in keys:
                _continua[key].append(ds.continua[key])
        return {key: np.array(values) for key, values in _continua.items()}

    @property
    def parameters(self) -> dict:
        """
        Returns the parameters. Each key corresponds to multiple Numpy arrays,
        one for each dataset.
        """
        keys = self[0].parameters.keys()
        _params = {key: [] for key in keys}
        for ds in self:
            for key in keys:
                _params[key].append(ds.parameters[key])
        return {key: np.array(values) for key, values in _params.items()}

    @property
    def has_efs(self) -> np.ndarray:
        """Returns `True` if eigenfunctions are present."""
        return np.array([ds.has_efs for ds in self.datasets], dtype=bool)

    @property
    def ef_names(self) -> np.ndarray:
        """Returns the eigenfunction names."""
        return np.array([ds.ef_names for ds in self.datasets], dtype=object)

    @property
    def ef_grid(self) -> np.ndarray:
        """Returns the eigenfunction grid."""
        return np.array([ds.ef_grid for ds in self.datasets], dtype=object)

    @property
    def has_derived_efs(self) -> np.ndarray:
        """Returns `True` at index `i` if eigenfunctions are present in dataset `i`."""
        return np.array([ds.has_derived_efs for ds in self.datasets])

    @property
    def derived_ef_names(self) -> np.ndarray:
        """Returns the derived eigenfunction names."""
        return np.array([ds.derived_ef_names for ds in self.datasets], dtype=object)

    @property
    def has_ef_subset(self) -> np.ndarray:
        """Returns `True` at index `i` if the `i`-th dataset contains a subset."""
        return np.array([ds.has_ef_subset for ds in self.datasets], dtype=object)

    @property
    def has_matrices(self) -> np.ndarray:
        """Returns `True` at index `i` if the `i`-th dataset contains matrices."""
        return np.array([ds.has_matrices for ds in self.datasets], dtype=object)

    @property
    def has_eigenvectors(self) -> np.ndarray:
        """Returns `True` at index `i` if the `i`-th dataset contains eigenvectorst."""
        return np.array([ds.has_eigenvectors for ds in self.datasets], dtype=object)

    @property
    def has_residuals(self) -> np.ndarray:
        """Returns `True` at index `i` if the `i`-th dataset contains residuals."""
        return np.array([ds.has_residuals for ds in self.datasets], dtype=object)

    def get_sound_speed(self, which_values=None) -> np.ndarray:
        """
        Calculates the sound speed for the various datasets.

        Parameters
        ----------
        which_values : str
            Callback to :meth:`get_values`, either "average"/"minimum"/"maximum".

        Returns
        -------
        numpy.ndarray
            A Numpy array of same length as the number of datasets, containing the
            sound speeds. Elements are either arrays themselves or floats, depending
            on the value of `which_values`.
        """
        return np.array([ds.get_sound_speed(which_values) for ds in self.datasets])

    def get_alfven_speed(self, which_values=None) -> np.ndarray:
        """
        Calculates the Alfvén speed for the various datasets.

        Parameters
        ----------
        which_values : str
            Callback to :meth:`get_values`, either "average"/"minimum"/"maximum".

        Returns
        -------
        numpy.ndarray
            A Numpy array of same length as the number of datasets, containing the
            Alfvén speeds. Elements are either arrays themselves or floats, depending
            on the value of `which_values`.
        """
        return np.array([ds.get_alfven_speed(which_values) for ds in self.datasets])

    def get_tube_speed(self, which_values=None) -> np.ndarray:
        """
        Calculates the tube speed for the various datasets.

        Parameters
        ----------
        which_values : str
            Callback to :meth:`get_values`, either "average"/"minimum"/"maximum".

        Returns
        -------
        numpy.ndarray
            A Numpy array of same length as the number of datasets, containing the
            tube speeds. Elements are either arrays themselves or floats, depending
            on the value of `which_values`. Elements are None if the geometry is
            not cylindrical.
        """
        return np.array([ds.get_tube_speed(which_values) for ds in self.datasets])

    def get_reynolds_nb(self, which_values=None) -> np.ndarray:
        """
        Calculates the Reynolds number for the various datasets.

        Parameters
        ----------
        which_values : str
            Callback to :meth:`get_values`, either "average"/"minimum"/"maximum".

        Returns
        -------
        numpy.ndarray
            A Numpy array of same length as the number of datasets, containing the
            Reynolds number. Elements are either arrays themselves or floats, depending
            on the value of `which_values`.
            Elements are None if the resistivity is zero.
        """
        return np.array([ds.get_reynolds_nb(which_values) for ds in self.datasets])

    def get_magnetic_reynolds_nb(self, which_values=None) -> np.ndarray:
        """
        Calculates the magnetic Reynolds number for the various datasets.

        Parameters
        ----------
        which_values : str
            Callback to :meth:`get_values`, either "average"/"minimum"/"maximum".

        Returns
        -------
        numpy.ndarray
            A Numpy array of same length as the number of datasets, containing the
            magnetic Reynolds number. Elements are either arrays themselves
            or floats, depending on the value of `which_values`.
            Elements are None if the resistivity is zero.
        """
        return np.array(
            [ds.get_magnetic_reynolds_nb(which_values) for ds in self.datasets]
        )

    def get_k0_squared(self) -> np.ndarray:
        """
        Calculates the squared wave number for the various datasets.

        Returns
        -------
        numpy.ndarray
            A Numpy array of same length as the number of datasets, containing the
            squared wavenumber for each.
        """
<<<<<<< HEAD
        return np.array([ds.get_k0_squared() for ds in self.datasets])

    def get_omega_max(self, real=True):
        """
        Calculates the maximum of the real or imaginary part of the spectrum for the various datasets.

        Parameters
        ----------
        real : bool
            Returns the largest real part if True (default option), if False, returns the largest imaginary part.
        
        Returns
        -------
        omega_max : numpy.ndarray
            A Numpy array of same length as the number of datasets, containing tuples of the eigenvalue that has the largest
            real or imaginary part.
        """

        if real:
            return np.array([ds.get_omega_max(real=True) for ds in self.datasets])
        else:
            return np.array([ds.get_omega_max(real=False) for ds in self.datasets])
=======
        return np.array([ds.get_k0_squared() for ds in self.datasets], dtype=float)
>>>>>>> ff5a0171
<|MERGE_RESOLUTION|>--- conflicted
+++ resolved
@@ -489,9 +489,6 @@
             raise ResidualsNotPresent(self.datfile)
         return self.filereader.read_residuals(self.header)
 
-<<<<<<< HEAD
-    def get_eigenfunctions(self, ev_guesses=None, ev_idxs=None, mute=False):
-=======
     def _get_eigenfunction_like(
         self, ev_guesses: np.ndarray, ev_idxs: np.ndarray, getter_func: Callable
     ) -> np.ndarray:
@@ -529,7 +526,6 @@
         return eigenfunctions
 
     def get_eigenfunctions(self, ev_guesses=None, ev_idxs=None) -> np.ndarray:
->>>>>>> ff5a0171
         """
         Returns the eigenfunctions based on given eigenvalue guesses or their
         indices. An array will be returned where every item is a dictionary, containing
@@ -553,35 +549,11 @@
         """
         if not self.has_efs:
             raise EigenfunctionsNotPresent("eigenfunctions not written to datfile")
-<<<<<<< HEAD
-        if ev_guesses is not None and ev_idxs is not None:
-            raise ValueError(
-                "get_eigenfunctions: either provide guesses or indices but not both"
-            )
-        if ev_guesses is not None:
-            idxs, _ = self.get_nearest_eigenvalues(ev_guesses)
-        else:
-            idxs = transform_to_numpy(ev_idxs)
-            for idx in idxs:
-                if not isinstance(idx, (int, np.int64)):
-                    raise ValueError("get_eigenfunctions: ev_idxs should be integers")
-        eigenfuncs = np.array([{}] * len(idxs), dtype=dict)
-        with open(self.datfile, "rb") as istream:
-            for dict_idx, ef_idx in enumerate(idxs):
-                efs = read_eigenfunction(istream, self.header, ef_idx, mute=mute)
-                if efs is not None:
-                    efs.update({"eigenvalue": self.eigenvalues[ef_idx]})
-                eigenfuncs[dict_idx] = efs
-        return eigenfuncs
-
-    def get_derived_eigenfunctions(self, ev_guesses=None, ev_idxs=None, mute=False):
-=======
         return self._get_eigenfunction_like(
             ev_guesses, ev_idxs, getter_func=self.filereader.read_eigenfunction
         )
 
-    def get_derived_eigenfunctions(self, ev_guesses=None, ev_idxs=None) -> np.ndarray:
->>>>>>> ff5a0171
+    def get_derived_eigenfunctions(self, ev_guesses=None, ev_idxs=None, mute=False) -> np.ndarray:
         """
         Returns the derived eigenfunctions based on given eigenvalue guesses or their
         indices. An array will be returned where every item is a dictionary, containing
@@ -608,35 +580,13 @@
             raise EigenfunctionsNotPresent(
                 "derived eigenfunctions not written to datfile"
             )
-<<<<<<< HEAD
-        if ev_guesses is not None and ev_idxs is not None:
-            raise ValueError("either provide guesses or indices but not both")
-        if ev_guesses is not None:
-            idxs, _ = self.get_nearest_eigenvalues(ev_guesses)
-        else:
-            idxs = transform_to_numpy(ev_idxs)
-            for idx in idxs:
-                if not isinstance(idx, (int, np.int64)):
-                    raise ValueError("ev_idxs should be integers")
-        derived_efs = np.array([{}] * len(idxs), dtype=dict)
-        with open(self.datfile, "rb") as istream:
-            for dict_idx, ef_idx in enumerate(idxs):
-                defs = read_derived_eigenfunction(istream, self.header, ef_idx, mute=mute)
-                if defs is not None:
-                    defs.update({"eigenvalue": self.eigenvalues[ef_idx]})
-                derived_efs[dict_idx] = defs
-        return derived_efs
-
-    def get_nearest_eigenvalues(self, ev_guesses, min_distance=0.0):
-=======
         return self._get_eigenfunction_like(
             ev_guesses,
             ev_idxs,
             getter_func=self.filereader.read_derived_eigenfunction,
         )
 
-    def get_nearest_eigenvalues(self, ev_guesses) -> tuple(np.ndarray, np.ndarray):
->>>>>>> ff5a0171
+    def get_nearest_eigenvalues(self, ev_guesses, min_distance=0.0) -> tuple(np.ndarray, np.ndarray):
         """
         Calculates the eigenvalues nearest to a given guess. This calculates
         the nearest eigenvalue based on the distance between two points.
@@ -912,8 +862,7 @@
             A Numpy array of same length as the number of datasets, containing the
             squared wavenumber for each.
         """
-<<<<<<< HEAD
-        return np.array([ds.get_k0_squared() for ds in self.datasets])
+        return np.array([ds.get_k0_squared() for ds in self.datasets], dtype=float)
 
     def get_omega_max(self, real=True):
         """
@@ -934,7 +883,4 @@
         if real:
             return np.array([ds.get_omega_max(real=True) for ds in self.datasets])
         else:
-            return np.array([ds.get_omega_max(real=False) for ds in self.datasets])
-=======
-        return np.array([ds.get_k0_squared() for ds in self.datasets], dtype=float)
->>>>>>> ff5a0171
+            return np.array([ds.get_omega_max(real=False) for ds in self.datasets])