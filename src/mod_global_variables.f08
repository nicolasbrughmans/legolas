! =============================================================================
!> All global variables are defined in this module, and can be accessed
!! throughout the entire code. Most variables are first initialised
!! to a default value, and are properly set either in the parfile
!! or in an equilibrium submodule.
module mod_global_variables
  use, intrinsic :: iso_fortran_env
  implicit none

  public

  !> single-precision value
  integer, parameter :: sp = real32
  !> double-precision value
  integer, parameter :: dp = real64
  !> quadruple-precision value
  integer, parameter :: qp = real128
  !> default length for strings
  integer, parameter :: str_len = 125
  !> default length for strings in arrays
  integer, parameter :: str_len_arr = 16

  !> values smaller than this are forced to zero
  real(dp), parameter :: dp_LIMIT = 1.0d-12
  !> NaN value (ieee_quiet_nan)
  real(dp), protected :: NaN

  !> complex number i
  complex(dp), parameter    :: ic = (0.0d0, 1.0d0)
  !> complex real
  complex(dp), parameter    :: ir = (1.0d0, 0.0d0)
  !> boolean for cgs units, defaults to <tt>True</tt>
  logical, save             :: cgs_units
  !> ratio of specific heats gamma, defaults to 5/3
  real(dp), protected       :: gamma
  !> variable for (gamma - 1)
  real(dp), protected       :: gamma_1
  !> boolean for flow, defaults to <tt>False</tt>
  logical, save             :: flow
  !> boolean for radiative cooling, defaults to <tt>False</tt>
  logical, save             :: radiative_cooling
  !> number of points to interpolate the radiative cooling curve, defaults to 4000
  integer                   :: ncool
  !> name of the cooling curve to use, defaults to \p jc_corona
  character(len=str_len)    :: cooling_curve
  !> boolean for external gravity, defaults to <tt>False</tt>
  logical, save             :: external_gravity
  !> boolean for thermal conduction, defaults to <tt>False</tt>
  logical, save             :: thermal_conduction
  !> boolean to set a fixed value for parallel conduction, defaults to <tt>False</tt>
  logical, save             :: use_fixed_tc_para
  !> defines the fixed value for parallel conduction, defaults to 0
  real(dp)                  :: fixed_tc_para_value
  !> boolean to set a fixed value for perpendicular conduction, defaults to <tt>False</tt>
  logical, save             :: use_fixed_tc_perp
  !> defines the fixed value for perpendicular conduction, defaults to 0
  real(dp)                  :: fixed_tc_perp_value
  !> boolean for resistivity, defaults to <tt>False</tt>
  logical, save             :: resistivity
  !> boolean to set a fixed value for the resistivity, defaults to <tt>False</tt>
  logical, save             :: use_fixed_resistivity
  !> defines the fixed value for the resistivity, defaults to 0
  real(dp)                  :: fixed_eta_value
  !> boolean for a resistivity profile that goes to zero on edges, defaults to <tt>False</tt>
  logical, save             :: use_eta_dropoff
  !> distance between the grid edge and start of dropoff, defaults to <tt>0.05</tt>
  real(dp)                  :: dropoff_edge_dist
  !> width of the dropoff region, defaults to <tt>0.1</tt>
  real(dp)                  :: dropoff_width
<<<<<<< HEAD
  !> boolean for viscosity, defaults to <tt>False</tt>
  logical, save             :: viscosity
  !> boolean to include viscoous heating, defaults to <tt>False</tt>
  logical, save             :: viscous_heating
  !> defines the fixed value for either the dynamic or kinematic viscosity, defaults to 0
  real(dp)                  :: viscosity_value
=======
  !> boolean to use Hall MHD, defaults to <tt>False</tt>
  logical, save             :: hall_mhd
  !> boolean to use dropoff profile for Hall parameter, defaults to <tt>False </tt>
  logical, save             :: hall_dropoff
  !> boolean to use electron pressure in Ohm's law, defaults to <tt>False</tt>
  logical, save             :: elec_pressure
  !> boolean to use electron inertia in Ohm's law, defaults to <tt>False</tt>
  logical, save             :: elec_inertia
  !> boolean to use dropoff profile for inertia parameter, defaults to <tt>False </tt>
  logical, save             :: inertia_dropoff
>>>>>>> 991a4515

  !> defines the geometry of the problem, defaults depend on chosen equilibrium
  character(len=str_len)    :: geometry
  !> defines the presence of a coaxial inner boundary for a cylindrical geometry,
  !! defaults to <tt>False</tt>
  logical, save             :: coaxial
  !> start value of the base grid, defaults depend on chosen equilibrium
  real(dp)                  :: x_start
  !> end value of the base grid, defaults depend on chosen equilibrium
  real(dp)                  :: x_end
  !> number of gridpoints in the base grid, defaults to 31
  integer, protected        :: gridpts
  !> boolean to force r=0 in cylindrical geometry, defaults to <tt>False</tt>
  logical, save             :: force_r0
  !> number of gridpoints in the gaussian grid, automatically set by \p gridpts
  integer, protected        :: gauss_gridpts
  !> size of the A and B matrices, automatically set by \p gridpts
  integer, protected        :: matrix_gridpts
  !> size of a single eigenfunction array, automatically set by \p gridpts
  integer, protected        :: ef_gridpts

  !> boolean for mesh accumulation, defaults to <tt>False</tt>
  logical, save             :: mesh_accumulation
  !> expected value for the 1st Gaussian function used in accumulation, defaults to 1.25
  real(dp)                  :: ev_1
  !> expected value for the 2nd Gaussian function used in accumulation, defaults to 1.25
  real(dp)                  :: ev_2
  !> standard deviation for the 1st Gaussian function used in accumulation, defaults to 1
  real(dp)                  :: sigma_1
  !> standard deviation for the 2nd Gaussian function used in accumulation, defaults to 2
  real(dp)                  :: sigma_2

  !> number of Gaussian nodes
  integer, parameter           :: n_gauss = 4
  !> values for the Gaussian nodes in [-1, 1]
  real(dp), dimension(n_gauss) :: gaussian_nodes = &
                                      (/ -0.861136311594053, &
                                         -0.339981043584856, &
                                          0.339981043584856, &
                                          0.861136311594053  /)
  !> weights for the Gaussian nodes in [-1, 1]
  real(dp), dimension(n_gauss) :: gaussian_weights = &
                                      (/ 0.347854845137454, &
                                         0.652145154862546, &
                                         0.652145154862546, &
                                         0.347854845137454  /)

  !> name of the equilibrium to set up, determines the submodule, defaults to \p "adiabatic_homo"
  character(len=str_len)       :: equilibrium_type
  !> type of boundary conditions, defaults to \p "wall"
  character(len=str_len)       :: boundary_type
  !> use default values for parameters in the chosen submodule, defaults to <tt>True</tt>
  logical, save                :: use_defaults
  !> boolean for spurious eigenvalue removal, defaults to <tt>False</tt>
  logical, save                :: remove_spurious_eigenvalues
  !> amount of eigenvalues to remove on each side of the imaginary axis, defaults to 1
  integer                      :: nb_spurious_eigenvalues

  !> total number of equations
  integer, parameter        :: nb_eqs = 8
  !> dimension of one finite element integral block, e.g. A(1, 2)
  integer, parameter        :: dim_integralblock = 2
  !> dimension of one subblock, 4 of these define a quadblock
  integer, parameter        :: dim_subblock = nb_eqs * dim_integralblock
  !> dimension of one quadblock, this is the block shifted along the main diagonal
  integer, parameter        :: dim_quadblock = 2*dim_subblock

  !> boolean to write both matrices to the datfile, defaults to <tt>False</tt>
  logical, save             :: write_matrices
  !> boolean to write the eigenfunctions to the datfile, defaults to <tt>True</tt>
  logical, save             :: write_eigenfunctions
  !> boolean to call the Python wrapper and plot the results, defaults to <tt>True</tt>
  logical, save             :: show_results
  !> base name for the datfile, defaults to \p "datfile"
  character(len=str_len)    :: basename_datfile
  !> base name for the logfile, defaults to ""
  character(len=str_len)    :: basename_logfile
  !> path to the output folder, defaults to "."
  character(len=str_len)    :: output_folder
  !> sets the logging level, defaults to 2 (errors, warnings and info)
  integer                   :: logging_level
  !> boolean for doing a dry run, defaults to <tt>False</tt>
  logical, save             :: dry_run

  !> method to solve the eigenvalue problem, defaults to <tt>"QR-invert"</tt>
  character(len=str_len)    :: solver
  !> selected mode for ARPACK, defaults to <tt>"standard"</tt>
  character(len=str_len)    :: arpack_mode
  !> number of eigenvalues to calculate with ARPACK, defaults to 100
  integer                   :: number_of_eigenvalues
  !> which eigenvalues to calculate, defaults to <tt>"LM"<tt> (largest magnitude)
  character(len=2)          :: which_eigenvalues
  !> maximum number of Arnoldi iterations
  integer                   :: maxiter
  !> sigma value, only used in shift-invert mode
  complex(dp)               :: sigma

contains


  !> Initialises the global variables in this module.
  !! All variables in this module are first set to their default values.
  !! These are either regular values or NaN, the latter in case variables
  !! must be explicitly set in the parfile or equilibrium submodule.
  !! @note  The variables <tt>geometry</tt>, <tt>x_start</tt> and
  !!        <tt>x_end</tt> are explicitly set to NaN.
  subroutine initialise_globals()
    use, intrinsic :: ieee_arithmetic, only: ieee_value, ieee_quiet_nan

    NaN = ieee_value(NaN, ieee_quiet_nan)

    !! physics variables
    cgs_units = .true.
    gamma = 5.0d0/3.0d0
    call set_gamma(gamma)
    flow = .false.
    radiative_cooling = .false.
    ncool = 4000
    cooling_curve = 'jc_corona'
    external_gravity = .false.
    thermal_conduction = .false.
    use_fixed_tc_para = .false.
    fixed_tc_para_value = 0.0d0
    use_fixed_tc_perp = .false.
    fixed_tc_perp_value = 0.0d0
    resistivity = .false.
    use_fixed_resistivity = .false.
    fixed_eta_value = 0.0d0
    use_eta_dropoff = .false.
    dropoff_edge_dist = 0.05d0
    dropoff_width = 0.1d0
<<<<<<< HEAD
    viscosity = .false.
    viscous_heating = .false.
    viscosity_value = 0.0d0
=======
    hall_mhd = .false.
    hall_dropoff = .false.
    elec_pressure = .false.
    elec_inertia = .false.
    inertia_dropoff = .false.
>>>>>>> 991a4515

    !! grid variables
    ! do not initialise these three so they MUST be set in submodules/parfile
    geometry = ""
    coaxial = .false.
    x_start = NaN
    x_end = NaN
    gridpts = 31
    force_r0 = .false.
    call set_gridpts(gridpts)
    mesh_accumulation = .false.
    ev_1 = 1.25d0
    ev_2 = 1.25d0
    sigma_1 = 1.0d0
    sigma_2 = 2.0d0

    !! equilibrium variables
    equilibrium_type = 'adiabatic_homo'
    boundary_type = 'wall'
    use_defaults = .true.
    remove_spurious_eigenvalues = .false.
    nb_spurious_eigenvalues = 1

    !! post-processing parameters
    write_matrices = .false.
    write_eigenfunctions = .true.
    show_results = .true.
    logging_level = 2
    dry_run = .false.

    !! file-saving variables
    basename_datfile = "datfile"
    basename_logfile = ""
    output_folder = "output"

    !! solution method variables
    solver = "QR-invert"
    arpack_mode = "standard"
    number_of_eigenvalues = 100
    which_eigenvalues = "LM"
    ! this defaults to 10*N, but we technically don't know N yet
    maxiter = 0
  end subroutine initialise_globals


  !> Sets the ratio of specific heats gamma and its corresponding
  !! value gamma - 1.
  subroutine set_gamma(gamma_in)
    !> the value for gamma
    real(dp), intent(in)    :: gamma_in

    gamma   = gamma_in
    gamma_1 = gamma - 1.0d0
  end subroutine set_gamma


  !> Sets all gridpoint-related variables: sets the base number of gridpoints,
  !! the gridpoints of the Gaussian grid, matrix sizes and size of the
  !! eigenfunction arrays.
  subroutine set_gridpts(gridpts_in)
    !> amount of gridpoints for the base grid
    integer, intent(in) :: gridpts_in

    gridpts        = gridpts_in
    gauss_gridpts  = 4*(gridpts - 1)
    matrix_gridpts = 16 * gridpts
    ef_gridpts     = 2*gridpts - 1
  end subroutine set_gridpts


  !> Sets the size of the matrix.
  !> Manually forces the size of the matrices to the given value.
  !! This is only used for testing purposes, as the matrix sizes are
  !! dependent on the base number of gridpoints.
  !> @warning Should **ONLY** be used for testing purposes!
  subroutine set_matrix_gridpts(matrix_size_in)
    !> value for the matrix size
    integer, intent(in) :: matrix_size_in

    matrix_gridpts = matrix_size_in
  end subroutine set_matrix_gridpts

end module mod_global_variables<|MERGE_RESOLUTION|>--- conflicted
+++ resolved
@@ -67,14 +67,12 @@
   real(dp)                  :: dropoff_edge_dist
   !> width of the dropoff region, defaults to <tt>0.1</tt>
   real(dp)                  :: dropoff_width
-<<<<<<< HEAD
   !> boolean for viscosity, defaults to <tt>False</tt>
   logical, save             :: viscosity
   !> boolean to include viscoous heating, defaults to <tt>False</tt>
   logical, save             :: viscous_heating
   !> defines the fixed value for either the dynamic or kinematic viscosity, defaults to 0
   real(dp)                  :: viscosity_value
-=======
   !> boolean to use Hall MHD, defaults to <tt>False</tt>
   logical, save             :: hall_mhd
   !> boolean to use dropoff profile for Hall parameter, defaults to <tt>False </tt>
@@ -85,8 +83,6 @@
   logical, save             :: elec_inertia
   !> boolean to use dropoff profile for inertia parameter, defaults to <tt>False </tt>
   logical, save             :: inertia_dropoff
->>>>>>> 991a4515
-
   !> defines the geometry of the problem, defaults depend on chosen equilibrium
   character(len=str_len)    :: geometry
   !> defines the presence of a coaxial inner boundary for a cylindrical geometry,
@@ -217,17 +213,14 @@
     use_eta_dropoff = .false.
     dropoff_edge_dist = 0.05d0
     dropoff_width = 0.1d0
-<<<<<<< HEAD
     viscosity = .false.
     viscous_heating = .false.
     viscosity_value = 0.0d0
-=======
     hall_mhd = .false.
     hall_dropoff = .false.
     elec_pressure = .false.
     elec_inertia = .false.
     inertia_dropoff = .false.
->>>>>>> 991a4515
 
     !! grid variables
     ! do not initialise these three so they MUST be set in submodules/parfile
