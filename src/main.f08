--- conflicted
+++ resolved
@@ -53,12 +53,8 @@
   !! Allocates and initialises main and global variables, then the equilibrium state
   !! and eigenfunctions are initialised and the equilibrium is set.
   subroutine initialisation()
-<<<<<<< HEAD
     use mod_global_variables, only: initialise_globals, matrix_gridpts, &
-      solver, number_of_eigenvalues, write_eigenfunctions
-=======
-    use mod_global_variables, only: initialise_globals, matrix_gridpts, hall_mhd
->>>>>>> 991a4515
+      solver, number_of_eigenvalues, write_eigenfunctions, hall_mhd
     use mod_input, only: read_parfile, get_parfile
     use mod_equilibrium, only: initialise_equilibrium, set_equilibrium, hall_field
     use mod_eigenfunctions, only: initialise_eigenfunctions
@@ -87,7 +83,11 @@
 
     call initialise_equilibrium()
     call set_equilibrium()
-<<<<<<< HEAD
+
+    ! Set Hall factor if needed
+    if (hall_mhd) then
+      call set_hallfactor(hall_field)
+    end if
 
     ! Arnoldi solver needs this, since it always calculates an orthonormal basis
     if (write_eigenfunctions .or. solver == "arnoldi") then
@@ -95,11 +95,6 @@
       ! we need #rows = matrix dimension, #cols = #eigenvalues
       allocate(eigenvecs_right(matrix_gridpts, nb_evs))
       call initialise_eigenfunctions(nb_evs)
-=======
-    ! Set Hall factor if needed
-    if (hall_mhd) then
-      call set_hallfactor(hall_field)
->>>>>>> 991a4515
     end if
   end subroutine initialisation
 
